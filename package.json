{
  "name": "monoxide",
<<<<<<< HEAD
  "version": "0.0.157",
=======
  "version": "0.0.170",
>>>>>>> 447d02a4
  "description": "A less poisonous way to work with Mongo",
  "main": "index.js",
  "repository": {
    "type": "git",
    "url": "git://github.com/hash-bang/Monoxide.git"
  },
  "keywords": [
    "mongo",
    "database",
    "nosql"
  ],
  "author": "Matt Carter <m@ttcarter.com>",
  "license": "MIT",
  "bugs": {
    "url": "https://github.com/hash-bang/Monoxide/issues"
  },
  "homepage": "https://github.com/hash-bang/Monoxide",
  "dependencies": {
    "argy": "^1.3.1",
    "async-chainable": "^2.6.1",
    "debug": "^4.1.1",
    "deep-diff": "^1.0.2",
    "lodash": "^4.17.19",
    "lodash-deep": "^2.0.0",
    "mongoose": "^5.9.27",
    "traverse": "^0.6.6"
  },
  "devDependencies": {
    "body-parser": "^1.18.3",
    "chai": "^4.1.2",
    "express": "^4.16.3",
    "express-log-url": "^1.3.4",
    "faker": "^4.1.0",
    "gulp": "^3.9.1",
    "gulp-documentation": "^3.2.1",
    "mocha": "^5.2.0",
    "mocha-logger": "^1.0.6",
    "mongoose-scenario": "^2.1.3",
    "sinon": "^9.0.2",
    "superagent": "^3.8.3"
  }
}<|MERGE_RESOLUTION|>--- conflicted
+++ resolved
@@ -1,10 +1,6 @@
 {
   "name": "monoxide",
-<<<<<<< HEAD
-  "version": "0.0.157",
-=======
-  "version": "0.0.170",
->>>>>>> 447d02a4
+  "version": "0.0.171",
   "description": "A less poisonous way to work with Mongo",
   "main": "index.js",
   "repository": {
